--- conflicted
+++ resolved
@@ -157,18 +157,7 @@
             'stream': True
         }
 
-<<<<<<< HEAD
-        #
-        # This is here 2025-02-21 to demonstrate a deficiency in Ollama tool calling
-        # using the Stream option. We can't get chunk by chunk responses from the LLM
-        # when using tools. This limits our ability to explore streaming capabilities
-        # in the mojentic API, so I'm pausing this work for now until this is resolved.
-        # https://github.com/ollama/ollama/issues/7886
-        #
-
-=======
         # Enable tool support if tools are provided
->>>>>>> 5f51ef2e
         if 'tools' in args and args['tools'] is not None:
             ollama_args['tools'] = [t.descriptor for t in args['tools']]
 
@@ -179,18 +168,10 @@
                 # Yield content chunks as they arrive
                 if chunk.message.content:
                     yield StreamingResponse(content=chunk.message.content)
-<<<<<<< HEAD
-                if chunk.message.tool_calls:
-                    for tool_call in chunk.message.tool_calls:
-                        yield StreamingResponse(
-                            content=f"\nTOOL CALL: {tool_call.function.name}({tool_call.function.arguments})\n"
-                        )
-=======
 
                 # Yield tool calls when they arrive
                 if chunk.message.tool_calls:
                     yield StreamingResponse(tool_calls=chunk.message.tool_calls)
->>>>>>> 5f51ef2e
 
     def get_available_models(self) -> List[str]:
         """
